--- conflicted
+++ resolved
@@ -668,11 +668,7 @@
                         composite_op=composite_op, UUID=UUID, **kwargs)
 
     def add_group(self, path, z_index=1, offsets=(0, 0,), opacity=1.0, visible=True,
-<<<<<<< HEAD
                   composite_op="svg:src-over", UUID=None, isolated=True, **kwargs):
-=======
-                  composite_op="svg:src-over", UUID=None, isolation='isolate', **kwargs):
->>>>>>> 6330cd48
         """
         Append a new layer group to the project
         :param path: Absolute filesystem-like path of the group in the project. For example "/group1" or
@@ -683,10 +679,9 @@
         :param visible: bool - is the group visible
         :param composite_op: str - composite operation attribute passed directly to stack / layer element
         :param UUID: str - UUID identifier value for this group
-        :param isolation:str - one of 'isolate' or 'auto'
+        :param isolation:bool - True or False
         :return: Layer() - reference to the newly created layer object
         """
-
         self._make_groups_recursively(path)
 
         if not path[0] == '/':
@@ -696,7 +691,7 @@
 
         # make the new group itself
         return self._add_group(path, z_index=z_index, offsets=offsets, opacity=opacity, visible=visible,
-                        composite_op=composite_op, UUID=UUID, isolation=isolation, **kwargs)
+                        composite_op=composite_op, UUID=UUID, **kwargs)
 
 
     @property
